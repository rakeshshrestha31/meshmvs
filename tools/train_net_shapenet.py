--- conflicted
+++ resolved
@@ -261,17 +261,11 @@
                         rendered_depth_loss = adaptive_berhu_loss(
                             masked_depths, rendered_depth, all_ones_masks
                         )
-<<<<<<< HEAD
                         if not torch.any(torch.isnan(rendered_depth_loss)):
                             loss = loss \
                                  + (rendered_depth_loss \
                                     * cfg.MODEL.MVSNET.RENDERED_DEPTH_WEIGHT)
                         losses["rendered_depth_loss_%d" % i] \
-=======
-                        loss = loss + (rendered_depth_loss \
-                                       * cfg.MODEL.MVSNET.RENDERED_DEPTH_WEIGHT)
-                        losses["rendered_depth_loss_%d" % depth_idx] \
->>>>>>> e112d3bf
                                 = rendered_depth_loss
 
                         # rendered vs GT depth loss, only for debug
@@ -354,14 +348,10 @@
             cp.step()
 
         cp.step_epoch()
-<<<<<<< HEAD
-        eval_and_save(model, loaders, optimizer, scheduler, cp)
-=======
         eval_and_save(
             model, loaders, optimizer, scheduler, cp,
             cfg.SOLVER.EARLY_STOP_METRIC
         )
->>>>>>> e112d3bf
 
     if comm.is_main_process():
         logger.info("Evaluating on test set:")
